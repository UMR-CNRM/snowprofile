--- conflicted
+++ resolved
@@ -88,11 +88,7 @@
     '''''''''''''
 
     stratigraphy_profile
-<<<<<<< HEAD
       The stratigraphy profile (unique, :py:class:`snowprofile.profiles.Stratigraphy` object)
-=======
-      Stratigraphy profile (unique, StratigraphyProfile object)
->>>>>>> 8f56c027
 
     temperature_profiles:
       Temperature profiles (list of :py:class:`snowprofile.profiles.TemperatureProfile` objects)
@@ -101,18 +97,11 @@
       Density profiles (list of :py:class:`snowprofile.profiles.DensityProfile` objects)
 
     lwc_profiles:
-<<<<<<< HEAD
       LWC profiles (list of :py:class:`snowprofile.profiles.LWCProfile` objects)
 
     ssa_profiles:
       SSA profiles (list of :py:class:`snowprofile.profiles.SSAProfile` or
       :py:class:`snowprofile.profiles.SSAPointProfile` objects)
-=======
-      Liquid water content profiles (list of LWCProfile objects)
-
-    ssa_profiles:
-      Specific surface area profiles (list of SSAProfile objects)
->>>>>>> 8f56c027
 
     hardness_profiles:
       Hardness profiles (list of :py:class:`snowprofile.profiles.HardnessProfile` or
@@ -182,6 +171,7 @@
     impurity_profiles: typing.List[ImpurityProfile] = []
     other_scalar_profiles: typing.List[ScalarProfile] = []
     other_vectorial_profiles: typing.List[VectorialProfile] = []
-    stability_tests: typing.List[CTStabilityTest | ECTStabilityTest | RBStabilityTest | PSTStabilityTest | ShearFrameStabilityTest] = []
+    stability_tests: typing.List[
+        CTStabilityTest | ECTStabilityTest | RBStabilityTest | PSTStabilityTest | ShearFrameStabilityTest] = []
     additional_data: typing.Optional[AdditionalData] = None
     profile_additional_data: typing.Optional[AdditionalData] = None